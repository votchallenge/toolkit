from typing import List, Tuple, Optional

import numba
import numpy as np

#import llvmlite.binding as llvm
#llvm.set_option('', '--debug-only=loop-vectorize')

@numba.njit(inline='always')
def mask_bounds(mask: np.ndarray):
    """
    mask: 2-D array with a binary mask
    output: coordinates of the top-left and bottom-right corners of the minimal axis-aligned region containing all positive pixels
    """
    ii32 = np.iinfo(np.int32)
    top = ii32.max
    bottom = ii32.min
    left = ii32.max
    right = ii32.min

    for i in range(mask.shape[0]):
        for j in range(mask.shape[1]):
            if mask[i, j] != 0:
                top = min(top, i)
                bottom = max(bottom, i)
                left = min(left, j)
                right = max(right, j)

    return (left, top, right, bottom)


@numba.njit(inline='always')
def rasterize_rectangle(data: np.ndarray, bounds: Tuple[int, int, int, int]):
    width = bounds[2] - bounds[0] + 1
    height = bounds[3] - bounds[1] + 1

    mask = np.zeros((height, width), dtype=np.uint8)

<<<<<<< HEAD
    if data[0, 0] > bounds[2] or data[0, 0] + data[2, 0] < bounds[0] or data[1, 0] > bounds[3] or data[1, 0] + data[3, 0] < bounds[1]:
        return mask

    left = max(0, data[0, 0] - bounds[0])
    top = max(0, data[1, 0] - bounds[1])
    right = min(bounds[2] - bounds[0], data[2, 0])
    bottom = min(bounds[3] - bounds[1], data[3, 0])
=======
    if data[0, 0] > bounds[2] or data[0, 0] + data[0, 2] - 1 < bounds[0] or data[0, 1] > bounds[3] or data[0, 1] + data[0, 3] - 1 < bounds[1]:
        return mask

    left = max(0, data[0, 0] - bounds[0])
    top = max(0, data[0, 1] - bounds[1])
    right = min(bounds[2], data[0, 0] + data[0, 2] - 1 - bounds[0])
    bottom = min(bounds[3], data[0, 1] + data[0, 3] - 1 - bounds[1])
>>>>>>> d9388c5c

    mask[top:bottom+1, left:right+1] = 1

    return mask


@numba.njit(numba.uint8[:, ::1](numba.float32[:, ::1], numba.types.UniTuple(numba.int64, 4)), inline='always')
def rasterize_polygon(data: np.ndarray, bounds: Tuple[int, int, int, int]):

    #int nodes, pixelY, i, j, swap;
    #region_polygon polygon = polygon_input;
    count = data.shape[0]

    width = bounds[2] - bounds[0] + 1
    height = bounds[3] - bounds[1] + 1

    nodeX = np.zeros((count, ), dtype=np.int64)
    mask = np.zeros((height, width), dtype=np.uint8)

    polygon = np.empty_like(data)
    np.round(data, 0, polygon)

    polygon = polygon - np.array([[bounds[0], bounds[1]]])

    #  Loop through the rows of the image.
    for pixelY in range(height):

        #  Build a list of nodes.
        nodes = 0
        j = count - 1

        for i in range(count):
            if (((polygon[i, 1] <= pixelY) and (polygon[j, 1] > pixelY)) or
                    ((polygon[j, 1] <= pixelY) and (polygon[i, 1] > pixelY)) or
                    ((polygon[i, 1] < pixelY) and (polygon[j, 1] >= pixelY)) or
                    ((polygon[j, 1] < pixelY) and (polygon[i, 1] >= pixelY)) or
                    ((polygon[i, 1] == polygon[j, 1]) and (polygon[i, 1] == pixelY))):
                r = (polygon[j, 1] - polygon[i, 1])
                k = (polygon[j, 0] - polygon[i, 0])
                if r != 0:
                    nodeX[nodes] = (polygon[i, 0] + (pixelY - polygon[i, 1]) / r * k)
                else:
                    nodeX[nodes] = polygon[i, 0]
                nodes = nodes + 1
            j = i

        # Sort the nodes, via a simple “Bubble” sort.
        i = 0
        while (i < nodes - 1):
            if nodeX[i] > nodeX[i + 1]:
                swap = nodeX[i]
                nodeX[i] = nodeX[i + 1]
                nodeX[i + 1] = swap
                if (i):
                    i = i - 1
            else:
                i = i + 1

        #  Fill the pixels between node pairs.
        i = 0
        while i < nodes - 1:
            if nodeX[i] >= width:
                break
            # If a point is in the line then we get two identical values
            # Ignore the first, except when it is the last point in vector
            if (nodeX[i] == nodeX[i + 1] and i < nodes - 2):
                i = i + 1
                continue

            if nodeX[i + 1] >= 0:
                if nodeX[i] < 0:
                    nodeX[i] = 0
                if nodeX[i + 1] >= width:
                    nodeX[i + 1] = width - 1
                for j in range(nodeX[i], nodeX[i + 1] + 1):
                    mask[pixelY, j] = 1
            i += 2

    return mask


@numba.njit(inline='always')
def copy_mask(mask: np.ndarray, offset: Tuple[int, int], bounds: Tuple[int, int, int, int]):
    tx = max(offset[0], bounds[0])
    ty = max(offset[1], bounds[1])

    ox = tx - bounds[0]
    oy = ty - bounds[1]
    gx = tx - offset[0]
    gy = ty - offset[1]

    tw = min(bounds[2] + 1, offset[0] + mask.shape[1]) - tx
    th = min(bounds[3] + 1, offset[1] + mask.shape[0]) - ty

    copy = np.zeros((bounds[3] - bounds[1] + 1, bounds[2] - bounds[0] + 1), dtype=np.uint8)

    for i in range(th):
        for j in range(tw):
            copy[i + oy, j + ox] = mask[i + gy, j + gx]

    return copy

#@numba.njit(inline='always')
#def _region_bounds(a: np.ndarray, o: Optional[Tuple[int, int]] = None):
#    return (0, 0, 0, 0)

@numba.njit(inline='always')
def _bounds_rectangle(a):
<<<<<<< HEAD
    return (int(round(a[0, 0])), int(round(a[1, 0])), int(round(a[0, 0] + a[2, 0])), int(round(a[1, 0] + a[3, 0])))
=======
    return (int(round(a[0, 0])), int(round(a[0, 1])), int(round(a[0, 0] + a[0, 2] - 1)), int(round(a[0, 1] + a[0, 3] - 1)))
>>>>>>> d9388c5c

@numba.njit(inline='always')
def _bounds_polygon(a):
    fi32 = np.finfo(np.float32)
    top = fi32.max
    bottom = fi32.min
    left = fi32.max
    right = fi32.min

    for i in range(a.shape[0]):
        top = min(top, a[i, 1])
        bottom = max(bottom, a[i, 1])
        left = min(left, a[i, 0])
        right = max(right, a[i, 0])
    return (int(round(left)), int(round(top)), int(round(right)), int(round(bottom)))

@numba.njit(inline='always')
def _bounds_mask(a, o):
    bounds = mask_bounds(a)
    return (bounds[0] + o[0], bounds[1] + o[1], bounds[2] + o[0], bounds[3] + o[1])

@numba.njit(inline='always')
def _region_bounds(a, o):
    if a.shape[0] == 4  and a.shape[1] == 1:
        return _bounds_rectangle(a)
    elif a.shape[0] > 3 and a.shape[1] == 2:
        return _bounds_polygon(a)
    elif not o is None:
        return _bounds_mask(a, o)
    return (0, 0, 0, 0)

@numba.njit(inline='always')
def _region_raster(a: np.ndarray, bounds: Tuple[int, int, int, int], o: Optional[Tuple[int, int]] = None):

    if a.shape[0] == 4  and a.shape[1] == 1:
        return rasterize_rectangle(a, bounds)
    elif a.shape[0] > 3 and a.shape[1] == 2:
        return rasterize_polygon(a, bounds)
    elif not o is None:
        return copy_mask(a, o, bounds)

@numba.njit(inline='always', cache=True)
def _calculate_overlap(a: np.ndarray, b: np.ndarray, ao: Optional[Tuple[int, int]] = None,
        bo: Optional[Tuple[int, int]] = None, bounds: Optional[Tuple[int, int]] = None):

    bounds1 = _region_bounds(a, ao)
    bounds2 = _region_bounds(b, bo)

    union = (min(bounds1[0], bounds2[0]), min(bounds1[1], bounds2[1]), max(bounds1[2], bounds2[2]), max(bounds1[3], bounds2[3]))

    if not bounds is None:
        raster_bounds = (max(0, union[0]), max(0, union[1]), min(bounds[0] - 1, union[2]), min(bounds[1] - 1, union[3]))
    else:
        raster_bounds = union

    if raster_bounds[0] >= raster_bounds[2] or raster_bounds[1] >= raster_bounds[3]:
        return float(0)

    m1 = _region_raster(a, raster_bounds, ao)
    m2 = _region_raster(b, raster_bounds, bo)

    a1 = m1.ravel()
    a2 = m2.ravel()

    intersection = 0
    union_ = 0

    for i in range(a1.size):
        if a1[i] != 0 or a2[i] != 0:
            union_ += 1
            if a1[i] != 0 and a2[i] != 0:
                intersection += 1

    return float(intersection) / float(union_) if union_ > 0 else float(0)

from vot.region import Region
from vot.region.shapes import Shape, Rectangle, Polygon, Mask

def calculate_overlap(reg1: Shape, reg2: Shape, bounds: Optional[Tuple[int, int]] = None):
    """
    Inputs: reg1 and reg2 are Region objects (Rectangle, Polygon or Mask)
    bounds: size of the image, format: [width, height]
    function first rasterizes both regions to 2-D binary masks and calculates overlap between them
    """

    if not isinstance(reg1, Shape) or not isinstance(reg2, Shape):
        return float(0)

    if isinstance(reg1, Rectangle):
        data1 = reg1._data
        offset1 = None
    elif isinstance(reg1, Polygon):
        data1 = reg1._points
        offset1 = None
    elif isinstance(reg1, Mask):
        data1 = reg1.mask
        offset1 = reg1.offset

    if isinstance(reg2, Rectangle):
        data2 = reg2._data
        offset2 = None
    elif isinstance(reg2, Polygon):
        data2 = reg2._points
        offset2 = None
    elif isinstance(reg2, Mask):
        data2 = reg2.mask
        offset2 = reg2.offset

    return _calculate_overlap(data1, data2, offset1, offset2, bounds)

def calculate_overlaps(first: List[Region], second: List[Region], bounds: Optional[Tuple[int, int]]):
    """
    first and second are lists containing objects of type Region
    bounds is in the format [width, height]
    output: list of per-frame overlaps (floats)
    """
    assert len(first) == len(second)
    return [calculate_overlap(pairs[0], pairs[1], bounds=bounds) for i, pairs in enumerate(zip(first, second))]<|MERGE_RESOLUTION|>--- conflicted
+++ resolved
@@ -36,23 +36,13 @@
 
     mask = np.zeros((height, width), dtype=np.uint8)
 
-<<<<<<< HEAD
-    if data[0, 0] > bounds[2] or data[0, 0] + data[2, 0] < bounds[0] or data[1, 0] > bounds[3] or data[1, 0] + data[3, 0] < bounds[1]:
+    if data[0, 0] > bounds[2] or data[0, 0] + data[2, 0] - 1 < bounds[0] or data[1, 0] > bounds[3] or data[1, 0] + data[3, 0] - 1 < bounds[1]:
         return mask
 
     left = max(0, data[0, 0] - bounds[0])
     top = max(0, data[1, 0] - bounds[1])
-    right = min(bounds[2] - bounds[0], data[2, 0])
-    bottom = min(bounds[3] - bounds[1], data[3, 0])
-=======
-    if data[0, 0] > bounds[2] or data[0, 0] + data[0, 2] - 1 < bounds[0] or data[0, 1] > bounds[3] or data[0, 1] + data[0, 3] - 1 < bounds[1]:
-        return mask
-
-    left = max(0, data[0, 0] - bounds[0])
-    top = max(0, data[0, 1] - bounds[1])
-    right = min(bounds[2], data[0, 0] + data[0, 2] - 1 - bounds[0])
-    bottom = min(bounds[3], data[0, 1] + data[0, 3] - 1 - bounds[1])
->>>>>>> d9388c5c
+    right = min(bounds[2], data[0, 0] + data[2, 0] - 1 - bounds[0])
+    bottom = min(bounds[3], data[1, 0] + data[3, 0] - 1 - bounds[1])
 
     mask[top:bottom+1, left:right+1] = 1
 
@@ -161,11 +151,7 @@
 
 @numba.njit(inline='always')
 def _bounds_rectangle(a):
-<<<<<<< HEAD
-    return (int(round(a[0, 0])), int(round(a[1, 0])), int(round(a[0, 0] + a[2, 0])), int(round(a[1, 0] + a[3, 0])))
-=======
-    return (int(round(a[0, 0])), int(round(a[0, 1])), int(round(a[0, 0] + a[0, 2] - 1)), int(round(a[0, 1] + a[0, 3] - 1)))
->>>>>>> d9388c5c
+    return (int(round(a[0, 0])), int(round(a[1, 0])), int(round(a[0, 0] + a[2, 0] - 1)), int(round(a[1, 0] + a[3, 0] - 1)))
 
 @numba.njit(inline='always')
 def _bounds_polygon(a):
